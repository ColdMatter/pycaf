--- conflicted
+++ resolved
@@ -5,14 +5,10 @@
 import re
 import json
 import numpy as np
-<<<<<<< HEAD
-from scipy.signal import savgol_filter
-=======
 from matplotlib import pyplot as plt
 from scipy.optimize import curve_fit
 from scipy.interpolate import CubicSpline
 
->>>>>>> 9d654571
 
 from .models import (
     Pattern
@@ -240,7 +236,7 @@
                         dtype=float
                     )
                 )
-    return np.array(images)
+    return images
 
 
 def read_parameters_from_zip(
@@ -302,14 +298,6 @@
     if len(tofs) > 1:
         tofs = np.array(tofs, dtype=float)
     return sampling_rate, tofs
-
-
-def smooth_time_of_flight(
-    tofs: np.ndarray,
-    points: int = 51,
-    polynomial: int = 2
-) -> np.ndarray:
-    return savgol_filter(tofs, points, polynomial)
 
 
 def crop_image(
